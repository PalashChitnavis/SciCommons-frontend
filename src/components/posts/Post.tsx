import Image from 'next/image';
import Link from 'next/link';

import dayjs from 'dayjs';
import relativeTime from 'dayjs/plugin/relativeTime';
import {
  Bookmark,
  MessageCircle,
  MoreHorizontal,
  Share2,
  ThumbsDown,
  ThumbsUp,
} from 'lucide-react';
import toast from 'react-hot-toast';

import { PostOut } from '@/api/schemas';
import { useUsersApiGetReactionCount, useUsersApiPostReaction } from '@/api/users/users';
import useIdenticon from '@/hooks/useIdenticons';
import { useAuthStore } from '@/stores/authStore';

import Hashtag from './Hashtag';

type Reaction = 'upvote' | 'downvote';

const Post = (post: PostOut) => {
  dayjs.extend(relativeTime);
  const accessToken = useAuthStore((state) => state.accessToken);
  const imageData = useIdenticon(40);

  // Todo: Too many requests
  const { data, refetch } = useUsersApiGetReactionCount('posts.post', Number(post.id), {
    request: { headers: { Authorization: `Bearer ${accessToken}` } },
  });

  const { mutate } = useUsersApiPostReaction({
    request: { headers: { Authorization: `Bearer ${accessToken}` } },
    mutation: {
      onSuccess: () => {
        refetch();
      },
      onError: (error) => {
        toast.error(error.response?.data.message || 'An error occurred');
      },
    },
  });

  const handleReaction = (reaction: Reaction) => {
    if (reaction === 'upvote' && post.id)
      mutate({ data: { content_type: 'posts.post', object_id: post.id, vote: 1 } });
    else if (reaction === 'downvote' && post.id)
      mutate({ data: { content_type: 'posts.post', object_id: post.id, vote: -1 } });
  };

  return (
    <div className="mb-6 overflow-hidden rounded-common-xl border border-gray-100 bg-gray-50 shadow-md dark:border-gray-800 dark:bg-gray-900">
      <div className="p-4">
        <div className="mb-4 flex items-center justify-between">
          <div className="flex items-center">
            <Image
              src={post.author.profile_pic_url || `data:image/png;base64,${imageData}`}
              alt={`Profile picture of ${post.author.username}`}
              className="mr-3 h-10 w-10 rounded-full"
              width={36}
              height={36}
            />
            <div className="flex items-center">
              <h3 className="font-semibold text-gray-950 dark:text-gray-300">
                {post.author.username}
              </h3>
              <span className="mx-2 text-gray-400 dark:text-gray-600">&middot;</span>
              <p className="text-sm text-gray-400">{dayjs(post?.created_at).fromNow()}</p>
            </div>
          </div>
          <div className="flex items-center space-x-2">
            <button className="text-gray-500 transition hover:text-blue-500">
              <Bookmark size={20} />
            </button>
            <button className="text-gray-500 transition hover:text-gray-700">
              <MoreHorizontal size={20} />
            </button>
          </div>
        </div>
        <Link href={`/posts/${post.id}`}>
          <h2 className="mb-2 cursor-pointer text-xl font-bold text-primary">{post?.title}</h2>
        </Link>
        <p className="mb-4 text-gray-600 dark:text-gray-400">{post?.content}</p>

        {post?.hashtags && post?.hashtags?.length > 0 && (
          <div className="mb-4 flex w-full flex-wrap gap-1">
            {post?.hashtags?.map((hashtag) => <Hashtag key={hashtag} hashtag={hashtag} />)}
          </div>
        )}

        <div className="flex items-center space-x-6 text-gray-500">
          <button className="flex items-center space-x-1 transition hover:text-blue-500">
            {data?.data?.user_reaction === 1 ? (
              <ThumbsUp
                size={20}
                className="text-blue-500"
                onClick={() => handleReaction('upvote')}
              />
            ) : (
              <ThumbsUp size={20} onClick={() => handleReaction('upvote')} />
            )}
<<<<<<< HEAD
            <span className="text-xs">{data?.data?.likes}</span>
=======
            <span>{data?.data.likes}</span>
>>>>>>> 550334b8
          </button>
          <button className="flex items-center space-x-1 transition hover:text-red-500">
            {data?.data.user_reaction === -1 ? (
              <ThumbsDown
                size={20}
                className="text-red-500"
                onClick={() => handleReaction('downvote')}
              />
            ) : (
              <ThumbsDown size={20} onClick={() => handleReaction('downvote')} />
            )}
          </button>
          <button className="flex items-center space-x-1 text-xs transition hover:text-green-500">
            <MessageCircle size={16} />
            <span>{post.comments_count} comments</span>
          </button>
          <button className="flex items-center space-x-1 transition hover:text-purple-500">
            <Share2 size={16} />
            <span className="text-xs">Share</span>
          </button>
        </div>
      </div>
    </div>
  );
};

export default Post;

export const PostSkeleton = () => (
  <div className="mb-6 overflow-hidden rounded-common-xl bg-gray-100 shadow-md dark:bg-gray-800">
    <div className="p-4">
      <div className="mb-4 flex items-center justify-between">
        <div className="flex items-center">
          <div className="mr-3 h-10 w-10 rounded-full bg-gray-300 dark:bg-gray-700"></div>
          <div className="flex flex-col">
            <div className="h-4 w-24 rounded bg-gray-300 dark:bg-gray-700"></div>
            <div className="mt-1 h-4 w-16 rounded bg-gray-300 dark:bg-gray-700"></div>
          </div>
        </div>
        <div className="flex items-center space-x-2">
          <div className="h-5 w-5 rounded bg-gray-300 dark:bg-gray-700"></div>
          <div className="h-5 w-5 rounded bg-gray-300 dark:bg-gray-700"></div>
        </div>
      </div>
      <div className="mb-2 h-6 w-3/4 rounded bg-gray-300 dark:bg-gray-700"></div>
      <div className="mb-4 h-4 w-full rounded bg-gray-300 dark:bg-gray-700"></div>
      <div className="mb-4 h-4 w-full rounded bg-gray-300 dark:bg-gray-700"></div>
      <div className="flex items-center space-x-6 text-gray-500">
        <div className="flex items-center space-x-1">
          <div className="h-5 w-5 rounded bg-gray-300 dark:bg-gray-700"></div>
          <div className="h-4 w-6 rounded bg-gray-300 dark:bg-gray-700"></div>
        </div>
        <div className="flex items-center space-x-1">
          <div className="h-5 w-5 rounded bg-gray-300 dark:bg-gray-700"></div>
        </div>
        <div className="flex items-center space-x-1">
          <div className="h-5 w-5 rounded bg-gray-300 dark:bg-gray-700"></div>
          <div className="h-4 w-12 rounded bg-gray-300 dark:bg-gray-700"></div>
        </div>
        <div className="flex items-center space-x-1">
          <div className="h-5 w-5 rounded bg-gray-300 dark:bg-gray-700"></div>
          <div className="h-4 w-12 rounded bg-gray-300 dark:bg-gray-700"></div>
        </div>
      </div>
    </div>
  </div>
);<|MERGE_RESOLUTION|>--- conflicted
+++ resolved
@@ -102,11 +102,7 @@
             ) : (
               <ThumbsUp size={20} onClick={() => handleReaction('upvote')} />
             )}
-<<<<<<< HEAD
             <span className="text-xs">{data?.data?.likes}</span>
-=======
-            <span>{data?.data.likes}</span>
->>>>>>> 550334b8
           </button>
           <button className="flex items-center space-x-1 transition hover:text-red-500">
             {data?.data.user_reaction === -1 ? (
